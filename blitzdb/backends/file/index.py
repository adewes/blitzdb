--- conflicted
+++ resolved
@@ -1,33 +1,22 @@
 """File backend index."""
 import copy
-<<<<<<< HEAD
 
 from collections import defaultdict
 
-from blitzdb.backends.base import NotInTransaction
-from blitzdb.backends.file.serializers import PickleSerializer as Serializer
-from blitzdb.queryset import QuerySet
-=======
 from blitzdb.backends.base import NotInTransaction
 from blitzdb.backends.file.serializers import PickleSerializer as Serializer
 from blitzdb.backends.file.utils import JsonEncoder
-import time
->>>>>>> 0536093c
-
-
-class Nonunique(StandardError):
+from blitzdb.backends.file.queryset import QuerySet
+
+class NonUnique(BaseException):
     """Index uniqueness constraint violated"""
     pass
 
 
 class Index(object):
 
-<<<<<<< HEAD
     """File backend index.
 
-=======
-    """
->>>>>>> 0536093c
     An index accepts key/value pairs and stores them so that they can be
     efficiently retrieved.
 
@@ -45,26 +34,18 @@
     # magic value we use when storing undefined values
     undefined_magic_value = '5baf58af9fb144a4ba2aa4374e931539'
 
-<<<<<<< HEAD
-    def __init__(self, params, serializer, deserializer, store=None):
+    def __init__(self, params, serializer, deserializer, store=None, unique=False):
         """Initalize internal state."""
-=======
-    def __init__(self, params, serializer, deserializer, store=None, unique=False):
->>>>>>> 0536093c
         self._params = params
         self._store = store
         self._serializer = serializer
         self._deserializer = deserializer
-<<<<<<< HEAD
         self._splitted_key = self.key.split('.')
+        self._unique = unique
 
         self._index = None
         self._reverse_index = None
         self._undefined_keys = None
-=======
-        self._splitted_key = self.key.split(".")
-        self._unique = unique
->>>>>>> 0536093c
         self.clear()
 
         if store:
@@ -300,7 +281,6 @@
     # The following two operations change the value of the index
 
     def add_hashed_value(self, hash_value, store_key):
-<<<<<<< HEAD
         """Add hashed value to the index.
 
         :param hash_value: The hashed value to be added to the index
@@ -309,10 +289,8 @@
         :type store_key: object
 
         """
-=======
         if self._unique and hash_value in self._index:
-            raise Nonunique("Hash value %s already in index" % hash_value)
->>>>>>> 0536093c
+            raise NonUnique("Hash value %s already in index" % hash_value)
         if store_key not in self._index[hash_value]:
             self._index[hash_value].append(store_key)
         if hash_value not in self._reverse_index[store_key]:
@@ -412,12 +390,8 @@
 
         for store_key, hash_values in self._add_cache.items():
             for hash_value in hash_values:
-<<<<<<< HEAD
                 super(TransactionalIndex, self).add_hashed_value(
                     hash_value, store_key)
-=======
-                super(TransactionalIndex, self).add_hashed_value(hash_value, store_key)
->>>>>>> 0536093c
         for store_key in self._remove_cache:
             super(TransactionalIndex, self).remove_key(store_key)
         if not self.ephemeral:
@@ -434,7 +408,6 @@
         self._in_transaction = False
 
     def add_hashed_value(self, hash_value, store_key):
-<<<<<<< HEAD
         """Add hashed value in the context of the current transaction.
 
         :param hash_value: The hashed value to be added to the index
@@ -443,10 +416,6 @@
         :type store_key: object
 
         """
-=======
-        if self._unique and hash_value in self._index:
-            raise Nonunique("Hash value %s already in index" % hash_value)
->>>>>>> 0536093c
         if hash_value not in self._add_cache[store_key]:
             self._add_cache[store_key].append(hash_value)
         if store_key not in self._reverse_add_cache[hash_value]:
