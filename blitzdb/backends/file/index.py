--- conflicted
+++ resolved
@@ -310,13 +310,6 @@
         undefined = False
         try:
             value = self.get_value(attributes)
-<<<<<<< HEAD
-=======
-            if value == self.undefined_magic_value:
-                raise IndexError(
-                    'index value corresponds to undefined_magic_value: {0}'\
-                    .format(self.undefined_magic_value))
->>>>>>> 73b6f1d8
         except (KeyError, IndexError):
             undefined = True
 
