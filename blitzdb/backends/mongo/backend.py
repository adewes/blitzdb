--- conflicted
+++ resolved
@@ -172,7 +172,6 @@
         def _exists(obj, key):
             value = obj
             for elem in key.split("."):
-                print elem
                 if isinstance(value, list):
                     try:
                         value = value[int(elem)]
@@ -350,10 +349,7 @@
         try:
             self.db[collection].ensure_index(list(kwargs['fields'].items()), **opts)
         except pymongo.errors.OperationFailure as failure:
-<<<<<<< HEAD
-=======
             traceback.print_exc()
->>>>>>> e6299aff
             #The index already exists with different options, so we drop it and recreate it...
             self.db[collection].drop_index(list(kwargs['fields'].items()))
             self.db[collection].ensure_index(list(kwargs['fields'].items()), **opts)
@@ -404,15 +400,10 @@
 
         args = {}
 
-<<<<<<< HEAD
         if only:
-            args['projection'] = only
-=======
-        if only != None:
             if isinstance(only,tuple):
                 args['projection'] = list(only)
             else:
                 args['projection'] = only
->>>>>>> e6299aff
 
         return QuerySet(self, cls, self.db[collection].find(compiled_query, **args), raw=raw, only=only)