import abc
import six

from collections import defaultdict

from blitzdb.document import Document
from blitzdb.backends.base import Backend as BaseBackend
from blitzdb.backends.base import NotInTransaction
from blitzdb.backends.mongo.queryset import QuerySet
import uuid
import pymongo

import logging
import traceback

from blitzdb.helpers import get_value,set_value,delete_value

logger = logging.getLogger(__name__)

class Backend(BaseBackend):

    """
    A MongoDB backend.

    :param db: An instance of a `pymongo.database.Database <http://api.mongodb.org/python/current/api/pymongo/database.html>`_ class

    Example usage:

    .. code-block:: python

        from pymongo import connection
        from blitzdb.backends.mongo import Backend as MongoBackend

        c = connection()
        my_db = c.test_db

        #create a new BlitzDB backend using a MongoDB database
        backend = MongoBackend(my_db)
    """


    def __init__(self, db, autocommit=False, use_pk_based_refs = True,**kwargs):
        super(Backend, self).__init__(**kwargs)
        self.db = db
        self._autocommit = autocommit
        self._save_cache = defaultdict(lambda: {})
        self._delete_cache = defaultdict(lambda: {})
        self._update_cache = defaultdict(lambda: {})
        self._use_pk_based_refs = use_pk_based_refs
        self.in_transaction = False

    def begin(self):
        if self.in_transaction:  # we're already in a transaction...
            self.commit()
        self.in_transaction = True

    def rollback(self,transaction = None):
        if not self.in_transaction:
            raise NotInTransaction("Not in a transaction!")

        self._save_cache = defaultdict(lambda: {})
        self._delete_cache = defaultdict(lambda: {})
        self._update_cache = defaultdict(lambda: {})

        self.in_transaction = False

    def commit(self,transaction = None):
        try:
            for collection, cache in self._save_cache.items():
                for pk, attributes in cache.items():
                    try:
                        self.db[collection].save(attributes)
                    except:
                        logger.error("Error when saving the document with pk {0} in collection {1}".format(attributes['pk'], collection))
                        logger.error("Attributes (excerpt):" + str(dict(attributes.items()[:100])))
                        raise

            for collection, cache in self._delete_cache.items():
                for pk in cache:
                    self.db[collection].remove({'_id': pk})

            for collection, cache in self._update_cache.items():
                for pk, attributes in cache.items():
                    update_dict = {}
                    for key in ('$set', '$unset'):
                        if key in attributes and attributes[key]:
                            update_dict[key] = attributes[key]
                    if update_dict:
                        self.db[collection].update({'_id': pk}, update_dict)
        finally:
            #regardless what happens in the 'commit' operation, we clear the cache
            self._save_cache = defaultdict(lambda: {})
            self._delete_cache = defaultdict(lambda: {})
            self._update_cache = defaultdict(lambda: {})

            self.in_transaction = True

    @property
    def autocommit(self):
        return self._autocommit

    @autocommit.setter
    def autocommit(self, value):
        if value not in (True, False):
            raise TypeError("Value must be boolean!")
        self._autocommit = value

    def delete_by_primary_keys(self, cls, pks):
        collection = self.get_collection_for_cls(cls)
        if self.autocommit:
            for pk in pks:
                self.db[collection].remove({'_id': pk})
        else:
            self._delete_cache[collection].update(dict([(pk, True) for pk in pks]))

    def delete(self, obj):

        self.call_hook('before_delete',obj)

        collection = self.get_collection_for_cls(obj.__class__)
        if obj.pk == None:
            raise obj.DoesNotExist
        if self.autocommit:
            self.db[collection].remove({'_id': obj.pk})
        else:
            self._delete_cache[collection][obj.pk] = True
            if obj.pk in self._save_cache[collection]:
                del self._save_cache[collection][obj.pk]

    def save_multiple(self, objs):
        if not objs:
            return
        serialized_attributes_list = []
        collection = self.get_collection_for_cls(objs[0].__class__)
        for obj in objs:
            self.call_hook('before_save',obj)
            if obj.pk == None:
                obj.pk = uuid.uuid4().hex
            serialized_attributes = self.serialize(obj.attributes)
            serialized_attributes['_id'] = obj.pk
            serialized_attributes_list.append(serialized_attributes)
        for attributes in serialized_attributes_list:
            if self.autocommit:
                self.db[collection].save(attributes)
            else:
                self._save_cache[collection][attributes['pk']] = attributes
                if attributes['pk'] in self._delete_cache[collection]:
                    del self._delete_cache[collection][attributes['pk']]

    def save(self, obj):
        return self.save_multiple([obj])

    def update(self, obj, set_fields=None, unset_fields=None, update_obj=True):

        collection = self.get_collection_for_cls(obj.__class__)

        if obj.pk == None:
            raise obj.DoesNotExist("update() called on document without primary key!")

        def serialize_fields(fields):


<<<<<<< HEAD
            if isinstance(fields, (list,tuple)):
                update_dict = {}
                for key in fields:
                    try:
                        update_dict[key] = get_value(obj,key)
                    except KeyError:
                        pass
            elif isinstance(fields,dict):
                update_dict = fields.copy()
=======
            if isinstance(fields, list) or isinstance(fields, tuple):
                update_dict = {key : _get(obj.attributes,key) for key in fields
                                if _exists(obj.attributes,key)}
                serialized_attributes = {key : self.serialize(value) for key,value in update_dict.items()}
            elif isinstance(fields, dict):
                serialized_attributes = {key : self.serialize(value) for key,value in fields.items()}
                if update_obj:
                    for key,value in fields.items():
                        if _exists(obj.attributes,key):
                            _set(obj.attributes,key,value)
>>>>>>> 73b6f1d8
            else:
                raise TypeError("fields must be a list/tuple!")

            return update_dict

        if set_fields:
            set_attributes = serialize_fields(set_fields)
        else:
            set_attributes = {}

        if unset_fields:
            unset_attributes = list(unset_fields)
        else:
            unset_attributes = []

        self.call_hook('before_update',obj,set_attributes,unset_attributes)


        set_attributes = {key : self.serialize(value)
                                for key,value in set_attributes.items()}

        if update_obj:
            for key,value in set_attributes.items():
                set_value(obj,key,value)
            for key in unset_attributes:
                delete_value(obj,key)

        update_dict = {}

        if set_attributes:
            update_dict['$set'] = set_attributes
        if unset_attributes:
            update_dict['$unset'] = {key : '' for key in unset_attributes}

        if not update_dict:
            return #nothing to do...

        if self.autocommit:
            self.db[collection].update({'_id': obj.pk}, update_dict)
        else:
            if obj.pk in self._delete_cache[collection]:
                raise obj.DoesNotExist("update() on document that is marked for deletion!")
            if obj.pk in self._update_cache[collection]:
                update_cache = self._update_cache[collection][obj.pk]
                if set_attributes:
                    if '$set' not in update_cache:
                        update_cache['$set'] = {}
                    for key, value in set_attributes.items():
                        if '$unset' in update_cache and key in update_cache['$unset']:
                            del update_cache['$unset'][key]
                        update_cache['$set'][key] = value
                if unset_attributes:
                    if '$unset' not in update_cache:
                        update_cache['$unset'] = {}
                    for key in unset_attributes:
                        if '$set' in update_cache and key in update_cache['$set']:
                            del update_cache['$set'][key]
                        update_cache['$unset'][key] = ''
            else:
                self._update_cache[collection][obj.pk] = update_dict

    def serialize(self, obj, convert_keys_to_str=True, embed_level=0,
                  encoders=None, autosave=True, for_query=False,path = None):

<<<<<<< HEAD
        return super(Backend, self).serialize(obj, 
                                              convert_keys_to_str=convert_keys_to_str, 
                                              embed_level=embed_level, 
                                              encoders=encoders, 
                                              autosave=autosave,
                                              path=path,
                                              for_query=for_query)

    def deserialize(self, obj, encoders=None,create_instance = True):
        return super(Backend, self).deserialize(obj, encoders = encoders,create_instance = create_instance)
=======
        return super(Backend, self).serialize(obj,
                                              convert_keys_to_str=convert_keys_to_str,
                                              embed_level=embed_level,
                                              encoders=encoders + standard_encoders if encoders else standard_encoders,
                                              autosave=autosave,
                                              for_query=for_query)

    def deserialize(self, obj, decoders=None):

        def decode_dict(obj):
            """
            Decodes a dictionary by substituting the MAGIC value in the keys with a dot.
            """
            return dict([(key.replace(self.DOT_MAGIC_VALUE, "."), value) for key, value in obj.items()])

        def decode_complex(obj):
            """
            Decodes a complex number.
            """
            return 1j*obj['i']+obj['r']

        standard_decoders = [(lambda obj:True if isinstance(obj, dict)
                                                and '_type' in obj
                                                and obj['_type'] == 'dict'
                                                and 'items' in obj
                                                else False,
                              decode_dict),
                             (lambda obj:True if isinstance(obj,dict)
                                              and '_type' in obj
                                              and obj['_type'] == 'complex' else False,
                              decode_complex)
        ]

        return super(Backend, self).deserialize(obj, decoders=standard_decoders + decoders if decoders else standard_decoders)
>>>>>>> 73b6f1d8

    def create_indexes(self, cls_or_collection, params_list):
        for params in params_list:
            self.create_index(cls_or_collection, **params)

    def ensure_indexes(self, include_pk=True):
        for cls in self.classes:
            meta_attributes = self.get_meta_attributes(cls)
            if include_pk:
                self.create_index(cls, fields={'pk': 1},opts = {'unique' : True})
            if 'indexes' in meta_attributes:
                self.create_indexes(cls, meta_attributes['indexes'])

    def create_index(self, cls_or_collection, *args, **kwargs):
        if not isinstance(cls_or_collection, six.string_types):
            collection = self.get_collection_for_cls(cls_or_collection)
        else:
            collection = cls_or_collection

        if 'fields' not in kwargs:
            raise AttributeError("You must specify the 'fields' parameter when creating an index!")
        if 'opts' in kwargs:
            opts = kwargs['opts']
        else:
            opts = {}
        try:
            self.db[collection].ensure_index(list(kwargs['fields'].items()), **opts)
        except pymongo.errors.OperationFailure as failure:
            traceback.print_exc()
            #The index already exists with different options, so we drop it and recreate it...
            self.db[collection].drop_index(list(kwargs['fields'].items()))
            self.db[collection].ensure_index(list(kwargs['fields'].items()), **opts)

<<<<<<< HEAD
    def _canonicalize_query(self, query):

        """
        Transform the query dictionary to replace e.g. documents with __ref__ fields.
        """

        def transform_query(q):

            for encoder in self.query_encoders:
                q = encoder.encode(q,[])

            if isinstance(q, dict):
                nq = {}
                for key,value in q.items():
                    new_key = key
                    if isinstance(value,dict) and len(value) == 1 and list(value.keys())[0].startswith('$'):
                        if list(value.keys())[0] in ('$all','$in'):
                            if list(value.values())[0] and isinstance(list(value.values())[0][0],Document):
                                if self._use_pk_based_refs:
                                    new_key+='.pk'
                                else:
                                    new_key+='.__ref__'
                    elif isinstance(value,Document):
                        if self._use_pk_based_refs:
                            new_key+='.pk'
                        else:
                            new_key+='.__ref__'
                    nq[new_key] = transform_query(value)
                return nq
            elif isinstance(q, (list,QuerySet,tuple)):
                return [transform_query(x) for x in q]
            elif isinstance(q,Document):
                collection = self.get_collection_for_obj(q)
                if self._use_pk_based_refs:
                    return q.pk
                else:
                    return "%s:%s" % (collection,q.pk)
            else:
                return q

        return transform_query(query)
=======
    def compile_query(self, query):
        if isinstance(query, dict):
            return dict([(self.compile_query(key), self.compile_query(value))
                         for key, value in query.items()])
        elif isinstance(query, list) or isinstance(query, QuerySet) or isinstance(query, tuple):
            return [self.compile_query(x) for x in query]
        else:
            return self.serialize(query, autosave=False, for_query=True)
>>>>>>> 73b6f1d8

    def get(self, cls_or_collection, properties, raw=False, only=None):
        if not isinstance(cls_or_collection, six.string_types):
            collection = self.get_collection_for_cls(cls_or_collection)
        else:
            collection = cls_or_collection
        cls = self.get_cls_for_collection(collection)
        queryset = self.filter(cls_or_collection, properties, raw=raw, only=only)
        if len(queryset) == 0:
            raise cls.DoesNotExist
        elif len(queryset) > 1:
            raise cls.MultipleDocumentsReturned
        return queryset[0]

    def filter(self, cls_or_collection, query, raw=False, only=None):
        """
        Filter objects from the database that correspond to a given set of properties.

        See :py:meth:`blitzdb.backends.base.Backend.filter` for documentation of individual parameters

        .. note::

            This function supports all query operators that are available in MongoDB and returns
            a query set that is based on a MongoDB cursor.

        """

        if not isinstance(cls_or_collection, six.string_types):
            collection = self.get_collection_for_cls(cls_or_collection)
            cls = cls_or_collection
        else:
            collection = cls_or_collection
            cls = self.get_cls_for_collection(collection)

        canonical_query = self._canonicalize_query(query)

        args = {}

        if only:
            if isinstance(only,tuple):
                args['projection'] = list(only)
            else:
                args['projection'] = only

        return QuerySet(self, cls, self.db[collection].find(canonical_query, **args), raw=raw, only=only)<|MERGE_RESOLUTION|>--- conflicted
+++ resolved
@@ -57,11 +57,11 @@
     def rollback(self,transaction = None):
         if not self.in_transaction:
             raise NotInTransaction("Not in a transaction!")
-
+        
         self._save_cache = defaultdict(lambda: {})
         self._delete_cache = defaultdict(lambda: {})
         self._update_cache = defaultdict(lambda: {})
-
+        
         self.in_transaction = False
 
     def commit(self,transaction = None):
@@ -160,7 +160,6 @@
         def serialize_fields(fields):
 
 
-<<<<<<< HEAD
             if isinstance(fields, (list,tuple)):
                 update_dict = {}
                 for key in fields:
@@ -170,18 +169,6 @@
                         pass
             elif isinstance(fields,dict):
                 update_dict = fields.copy()
-=======
-            if isinstance(fields, list) or isinstance(fields, tuple):
-                update_dict = {key : _get(obj.attributes,key) for key in fields
-                                if _exists(obj.attributes,key)}
-                serialized_attributes = {key : self.serialize(value) for key,value in update_dict.items()}
-            elif isinstance(fields, dict):
-                serialized_attributes = {key : self.serialize(value) for key,value in fields.items()}
-                if update_obj:
-                    for key,value in fields.items():
-                        if _exists(obj.attributes,key):
-                            _set(obj.attributes,key,value)
->>>>>>> 73b6f1d8
             else:
                 raise TypeError("fields must be a list/tuple!")
 
@@ -246,7 +233,6 @@
     def serialize(self, obj, convert_keys_to_str=True, embed_level=0,
                   encoders=None, autosave=True, for_query=False,path = None):
 
-<<<<<<< HEAD
         return super(Backend, self).serialize(obj, 
                                               convert_keys_to_str=convert_keys_to_str, 
                                               embed_level=embed_level, 
@@ -257,42 +243,6 @@
 
     def deserialize(self, obj, encoders=None,create_instance = True):
         return super(Backend, self).deserialize(obj, encoders = encoders,create_instance = create_instance)
-=======
-        return super(Backend, self).serialize(obj,
-                                              convert_keys_to_str=convert_keys_to_str,
-                                              embed_level=embed_level,
-                                              encoders=encoders + standard_encoders if encoders else standard_encoders,
-                                              autosave=autosave,
-                                              for_query=for_query)
-
-    def deserialize(self, obj, decoders=None):
-
-        def decode_dict(obj):
-            """
-            Decodes a dictionary by substituting the MAGIC value in the keys with a dot.
-            """
-            return dict([(key.replace(self.DOT_MAGIC_VALUE, "."), value) for key, value in obj.items()])
-
-        def decode_complex(obj):
-            """
-            Decodes a complex number.
-            """
-            return 1j*obj['i']+obj['r']
-
-        standard_decoders = [(lambda obj:True if isinstance(obj, dict)
-                                                and '_type' in obj
-                                                and obj['_type'] == 'dict'
-                                                and 'items' in obj
-                                                else False,
-                              decode_dict),
-                             (lambda obj:True if isinstance(obj,dict)
-                                              and '_type' in obj
-                                              and obj['_type'] == 'complex' else False,
-                              decode_complex)
-        ]
-
-        return super(Backend, self).deserialize(obj, decoders=standard_decoders + decoders if decoders else standard_decoders)
->>>>>>> 73b6f1d8
 
     def create_indexes(self, cls_or_collection, params_list):
         for params in params_list:
@@ -326,7 +276,6 @@
             self.db[collection].drop_index(list(kwargs['fields'].items()))
             self.db[collection].ensure_index(list(kwargs['fields'].items()), **opts)
 
-<<<<<<< HEAD
     def _canonicalize_query(self, query):
 
         """
@@ -368,16 +317,6 @@
                 return q
 
         return transform_query(query)
-=======
-    def compile_query(self, query):
-        if isinstance(query, dict):
-            return dict([(self.compile_query(key), self.compile_query(value))
-                         for key, value in query.items()])
-        elif isinstance(query, list) or isinstance(query, QuerySet) or isinstance(query, tuple):
-            return [self.compile_query(x) for x in query]
-        else:
-            return self.serialize(query, autosave=False, for_query=True)
->>>>>>> 73b6f1d8
 
     def get(self, cls_or_collection, properties, raw=False, only=None):
         if not isinstance(cls_or_collection, six.string_types):
@@ -400,7 +339,7 @@
 
         .. note::
 
-            This function supports all query operators that are available in MongoDB and returns
+            This function supports most query operators that are available in MongoDB and returns 
             a query set that is based on a MongoDB cursor.
 
         """
